[meta title:"Idyll Sankey Diagram Demo" description:"High-performance Sankey diagram visualization with smart labels" /]

# Idyll Sankey Diagram

This is a demonstration of a high-performance Sankey diagram built with Canvas rendering and d3-sankey layout, featuring intelligent label placement with collision detection.

## Small Dataset Demo

[data name:"flows" source:"flows.csv" /]

[IdyllSankey
  rows:flows
  linkColorStrategy:"gradient"
  labelMinHeight:8
  width:960
  height:600
  units:"Gt CO2e"
  enableSmartLabels:true
  enableHoverLabels:true
  enableDetachedLabels:true
/]

## Large Dataset Stress Test

This demonstrates performance with a large dataset (~900+ flows) using smart label placement to avoid overlaps.

[data name:"largeFlows" source:"flows_from_connections.csv" /]

[IdyllSankey
  rows:largeFlows
  linkColorStrategy:"gradient"
  labelMinHeight:10
  width:1200
  height:800
  allowNegative:false
  minValue:0.01
  units:"Quads"
  aggregateDuplicates:true
  enableSmartLabels:true
  enableHoverLabels:true
  enableDetachedLabels:true
/]

## About

This visualization shows energy and emissions flows with advanced labeling features:

### Core Features
- **Canvas rendering** with `requestAnimationFrame` loop for smooth performance
- **d3-sankey** for layout computation
- **Hover highlights** with efficient hit testing
- **Color strategies**: source, target, or gradient
- **Negative value support**: Render with dashed strokes when `allowNegative` is true
- **Smart filtering**: `minValue` filters out tiny flows
- **Label normalization**: Consistent title case for all labels
- **Performance optimization**: Auto-disables shadows for datasets with >5000 links

<<<<<<< HEAD
Hover over nodes and links to see highlights with unit labels!

## Energy Technology Learning Rates

This visualization shows how the cost of different energy technologies has evolved over the past 30 years. Renewables (solar, wind, and batteries) have experienced dramatic cost reductions due to rapid technological learning and scale-up. In contrast, fossil fuels (coal and natural gas) and nuclear power have seen much slower cost improvements.

[data name:"learningRates" source:"learning_rates.csv" /]

[IdyllLearningRates
  rows:learningRates
  width:1000
  height:600
/]

### Key Insights

- **Solar energy** has experienced the steepest cost decline, dropping by over 78% since 1995
- **Wind energy** costs have fallen by approximately 60% over the same period
- **Battery costs** have decreased dramatically, especially after 2010, enabling the renewable energy transition
- **Fossil fuels** (coal and natural gas) show minimal cost improvements
- **Nuclear power** costs have remained relatively flat, with limited learning curve benefits

The dramatic cost reductions in renewables are driven by strong learning rates - as cumulative production doubles, costs drop significantly. This creates a virtuous cycle: lower costs drive more deployment, which drives further cost reductions.
=======
### Smart Label Features (NEW!)
- **Collision detection**: Labels automatically reposition to avoid overlaps
- **Hover labels**: Small flows show labels on hover instead of cluttering the view
- **Detached labels**: Labels can float in whitespace with leader lines when needed
- **Prioritized placement**: Larger nodes get label priority
- **Contrast-aware text**: Labels have backgrounds for readability
- **Text truncation**: Long labels are truncated with ellipsis
- **Performance optimized**: Spatial indexing and caching for 10k+ links

Hover over nodes and links to see highlights with unit labels! Small nodes will show their labels on hover.
>>>>>>> 4c845447
<|MERGE_RESOLUTION|>--- conflicted
+++ resolved
@@ -55,7 +55,6 @@
 - **Label normalization**: Consistent title case for all labels
 - **Performance optimization**: Auto-disables shadows for datasets with >5000 links
 
-<<<<<<< HEAD
 Hover over nodes and links to see highlights with unit labels!
 
 ## Energy Technology Learning Rates
@@ -78,16 +77,4 @@
 - **Fossil fuels** (coal and natural gas) show minimal cost improvements
 - **Nuclear power** costs have remained relatively flat, with limited learning curve benefits
 
-The dramatic cost reductions in renewables are driven by strong learning rates - as cumulative production doubles, costs drop significantly. This creates a virtuous cycle: lower costs drive more deployment, which drives further cost reductions.
-=======
-### Smart Label Features (NEW!)
-- **Collision detection**: Labels automatically reposition to avoid overlaps
-- **Hover labels**: Small flows show labels on hover instead of cluttering the view
-- **Detached labels**: Labels can float in whitespace with leader lines when needed
-- **Prioritized placement**: Larger nodes get label priority
-- **Contrast-aware text**: Labels have backgrounds for readability
-- **Text truncation**: Long labels are truncated with ellipsis
-- **Performance optimized**: Spatial indexing and caching for 10k+ links
-
-Hover over nodes and links to see highlights with unit labels! Small nodes will show their labels on hover.
->>>>>>> 4c845447
+The dramatic cost reductions in renewables are driven by strong learning rates - as cumulative production doubles, costs drop significantly. This creates a virtuous cycle: lower costs drive more deployment, which drives further cost reductions.